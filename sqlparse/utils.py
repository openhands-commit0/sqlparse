--- conflicted
+++ resolved
@@ -103,13 +103,8 @@
         return False
 
 
-<<<<<<< HEAD
 def find_matching(tlist, token, open_pattern, close_pattern):
-    idx = tlist.token_index(token)
-=======
-def find_matching(tlist, token, M1, M2):
     idx = tlist.token_index(token) if not isinstance(token, int) else token
->>>>>>> 89d4f68b
     depth = 0
     for token in tlist.tokens[idx:]:
         if token.match(*open_pattern):
